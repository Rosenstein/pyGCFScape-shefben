
from __future__ import annotations

import struct
import os
import zlib
import copy
from types import SimpleNamespace

from typing import Optional, Callable

from pysteam.fs import DirectoryFolder, DirectoryFile, FilesystemPackage
from math import ceil
from zlib import adler32

# For Python 3 compatibility, use io.BytesIO instead of the removed cStringIO module.
from io import BytesIO

try:  # Optional dependency for AES decryption
    from Crypto.Cipher import AES  # type: ignore
except Exception:  # pragma: no cover - handled at runtime
    AES = None

CACHE_CHECKSUM_LENGTH = 0x8000


STEAM_TERMINATOR = "\\"  # Archive path separator
MAX_FILENAME = 0


def _normalize_key(key: bytes) -> bytes:
    for size in (16, 24, 32):
        if len(key) <= size:
            return key.ljust(size, b"\x00")
    return key[:32]


def _decrypt_aes(data: bytes, key: bytes) -> bytes:
    if AES is None:
        raise ImportError("pycryptodome is required for encrypted GCF support")
    key = _normalize_key(key)
    pad = (-len(data)) % 16
    cipher = AES.new(key, AES.MODE_CBC, b"\x00" * 16)
    dec = cipher.decrypt(data + b"\x00" * pad)
    if pad:
        dec = dec[:-pad]
    return dec


def decrypt_gcf_data(data: bytes, key: bytes) -> bytes:
    """Decrypt and decompress ``data`` from an encrypted GCF file."""
    out = bytearray()
    pos = 0
    while pos < len(data):
        chunk = data[pos : pos + CACHE_CHECKSUM_LENGTH]
        if len(chunk) < 8:
            break
        comp_size, uncomp_size = struct.unpack_from("<ii", chunk, 0)
        if (
            uncomp_size > CACHE_CHECKSUM_LENGTH
            or comp_size > uncomp_size
            or uncomp_size < -1
            or comp_size < -1
        ):
            dec = _decrypt_aes(chunk, key)
            out.extend(dec)
            pos += CACHE_CHECKSUM_LENGTH
        else:
            enc = chunk[: 8 + comp_size]
            dec = _decrypt_aes(enc, key)
            try:
                out.extend(zlib.decompress(dec[8:8 + comp_size]))
            except zlib.error:
                out.extend(dec[8:8 + comp_size])
            pos += 8 + comp_size
    return bytes(out)


def unpack_dword_list(stream, count):
    """Return ``count`` little-endian DWORDs from ``stream`` as a list.

    The GCF/NCF formats store many arrays of 32-bit unsigned integers.  Older
    versions of this project relied on a helper function named
    ``unpack_dword_list`` to decode these arrays, but the function was missing
    which resulted in a ``NameError`` at runtime when parsing cache files.

    Parameters
    ----------
    stream:
        A binary file-like object positioned at the start of the array.
    count:
        Number of DWORDs to read from the stream.

    Returns
    -------
    list[int]
        The unpacked integers.
    """

    if count <= 0:
        return []

    data = stream.read(4 * count)
    if len(data) != 4 * count:
        raise ValueError(f"Expected {4 * count} bytes, got {len(data)}")
    return list(struct.unpack(f"<{count}L", data))


def pack_dword_list(values):
    """Pack an iterable of integers into little-endian DWORD bytes."""
    values = list(values)
    if not values:
        return b""
    return struct.pack(f"<{len(values)}L", *values)

def raise_parse_error(func):
    def internal(self, *args, **kwargs):
        if not self.is_parsed:
            raise ValueError("Cache file needs to be read first.")

        return func(self, *args, **kwargs)
    return internal

def raise_ncf_error(func):
    def internal(self, *args, **kwargs):
        if self.is_ncf():
            raise ValueError("NCF files do not have contents.")

        return func(self, *args, **kwargs)
    return internal

class CacheFile:

    # Constructor
    def __init__(self):
        self.is_parsed = False
        self.blocks = None
        self.alloc_table = None
        self.block_entry_map = None
        self.manifest = None
        self.checksum_map = None
        self.data_header = None
        self.complete_total = 0
        self.complete_available = 0
        self.ncf_folder_pattern = "common/%(name)s"
        # ``stream`` represents the underlying cache file.  When ``parse`` is
        # given a file path we open and own this handle.  If a file-like object
        # is supplied we duplicate the handle so later extraction/defrag
        # operations still have a live stream even after the caller's handle is
        # closed.
        self.stream = None
        self._stream_owner = False

    # Main methods.

    @classmethod
    def parse(cls, source):
        """Parse ``source`` into a :class:`CacheFile` instance.

        ``source`` may be either a path-like object or an already opened
        binary file handle.  In the latter case the handle may be closed after
        parsing; the cache file keeps its own handle alive to service
        subsequent extraction and conversion operations.
        """

        self = cls()

        if isinstance(source, (str, os.PathLike)):
            stream = open(os.fspath(source), "rb")
            self._stream_owner = True
        else:
            stream = source

        try:
            self.filename = os.path.split(os.path.realpath(stream.name))[1]
        except AttributeError:
            self.filename = None

        # Header
        self.header = CacheFileHeader(self)
        self.header.parse(stream.read(44))
        self.header.validate()

        if self.is_gcf():

            # Block Entries
            self.blocks = CacheFileBlockAllocationTable(self)
            self.blocks.parse(stream)
            self.blocks.validate()

            # Allocation Table
            self.alloc_table = CacheFileAllocationTable(self)
            self.alloc_table.parse(stream)
            self.alloc_table.validate()

            # Older GCF versions include an additional block entry map
            if self.header.format_version < 6:
                self.block_entry_map = CacheFileBlockEntryMap(self)
                self.block_entry_map.parse(stream)

        # Manifest
        self.manifest = CacheFileManifest(self)
        self.manifest.parse(stream)
        self.manifest.validate()

        # Checksum Map
        if self.header.format_version > 1:
            self.checksum_map = CacheFileChecksumMap(self)
            self.checksum_map.parse(stream)
            self.checksum_map.validate()
        else:
            self.checksum_map = None

        if self.is_gcf():
            # Data Header.
            self.data_header = CacheFileSectorHeader(self)
            header_size = 24 if self.header.format_version > 3 else 20
            self.data_header.parse(stream.read(header_size), self.header.format_version)
            self.data_header.validate()

        self.is_parsed = True
        self._read_directory()

        # If the caller supplied the stream we need to reopen the file so we
        # still have a valid handle once the caller closes theirs.
        if not self._stream_owner and hasattr(stream, "name"):
            self.stream = open(stream.name, "rb")
            self._stream_owner = True
        else:
            self.stream = stream

        return self

    def close(self) -> None:
        """Close the underlying file stream if we own it."""
        if self._stream_owner and self.stream is not None:
            try:
                self.stream.close()
            finally:
                self.stream = None

    @classmethod
<<<<<<< HEAD
    def build(cls, files: dict[str, bytes], app_id: int = 0, app_version: int = 0) -> "CacheFile":
=======
    def build(
        cls,
        files: dict[str, bytes],
        app_id: int = 0,
        app_version: int = 0,
        flags: dict[str, int] | None = None,
    ) -> "CacheFile":
>>>>>>> abed2137
        """Construct a new :class:`CacheFile` from a mapping of paths to data.

        The returned cache file lives in memory using the latest GCF format
        (version 6).  Call :meth:`convert_version` to serialise it to disk in
        any supported revision.
        """

        self = cls()
        sector_size = CACHE_CHECKSUM_LENGTH
        self.stream = BytesIO()
        self._stream_owner = True
        self.is_parsed = True

        # ------------------------------------------------------------------
        # Header setup
        # ------------------------------------------------------------------
        header = CacheFileHeader(self)
        header.header_version = 1
        header.cache_type = 1  # GCF
        header.format_version = 6
        header.application_id = app_id
        header.application_version = app_version
        header.is_mounted = 0
        header.dummy1 = 0
        header.file_size = 0
        header.sector_size = sector_size
        header.sector_count = 0
        header.checksum = 0
        self.header = header

        # ------------------------------------------------------------------
        # Manifest construction
        # ------------------------------------------------------------------
        manifest = CacheFileManifest(self)
        manifest.header_version = 3
        manifest.application_id = app_id
        manifest.application_version = app_version
        manifest.compression_block_size = sector_size
        manifest.depot_info = 2
        manifest.fingerprint = 0
        manifest.manifest_entries = []
        manifest.hash_table_keys = []
        manifest.hash_table_indices = []
        manifest.minimum_footprint_entries = []
        manifest.user_config_entries = []
        manifest.manifest_map_entries = []
        manifest.map_header_version = 1
        manifest.map_dummy1 = 0
        filename_table = bytearray(b"\0")

        # Build simple directory tree from mapping.
<<<<<<< HEAD
=======
        flags = flags or {}
>>>>>>> abed2137
        root: dict[str, object] = {}
        for path, data in files.items():
            parts = [p for p in path.replace("\\", "/").split("/") if p]
            node: dict[str, object] = root
            for part in parts[:-1]:
                node = node.setdefault(part, {})  # type: ignore[assignment]
            node[parts[-1]] = data

        file_nodes: list[tuple[int, bytes]] = []
        checksums: list[int] = []

<<<<<<< HEAD
        def add_entry(obj: object, name: str, parent: int) -> int:
=======
        def add_entry(obj: object, name: str, parent: int, path: str) -> int:
>>>>>>> abed2137
            index = len(manifest.manifest_entries)
            entry = CacheFileManifestEntry(manifest)
            entry.index = index
            entry.name_offset = len(filename_table)
            filename_table.extend(name.encode("utf-8") + b"\0")
            entry.parent_index = parent
            entry.next_index = 0
            entry.child_index = 0
            if isinstance(obj, dict):
                # Directory
                entry.item_size = 0
                entry.checksum_index = 0
<<<<<<< HEAD
                entry.directory_flags = 0
=======
                entry.directory_flags = flags.get(path, 0)
>>>>>>> abed2137
                manifest.manifest_entries.append(entry)
                manifest.manifest_map_entries.append(0xFFFFFFFF)
                children: list[int] = []
                for child_name in sorted(obj):
<<<<<<< HEAD
                    children.append(add_entry(obj[child_name], child_name, index))
=======
                    child_path = path + "/" + child_name if path else child_name
                    children.append(add_entry(obj[child_name], child_name, index, child_path))
>>>>>>> abed2137
                if children:
                    entry.child_index = children[0]
                    for a, b in zip(children, children[1:]):
                        manifest.manifest_entries[a].next_index = b
            else:
                # File
                data = obj  # type: ignore[assignment]
                entry.item_size = len(data)
                entry.checksum_index = len(checksums)
<<<<<<< HEAD
                entry.directory_flags = CacheFileManifestEntry.FLAG_IS_FILE
=======
                entry.directory_flags = flags.get(path, 0) | CacheFileManifestEntry.FLAG_IS_FILE
>>>>>>> abed2137
                manifest.manifest_entries.append(entry)
                manifest.manifest_map_entries.append(0)
                file_nodes.append((index, data))
                checksums.append(zlib.crc32(data) & 0xFFFFFFFF)
            return index

<<<<<<< HEAD
        add_entry(root, "", 0xFFFFFFFF)
=======
        add_entry(root, "", 0xFFFFFFFF, "")
>>>>>>> abed2137

        manifest.filename_table = bytes(filename_table)
        manifest.node_count = len(manifest.manifest_entries)
        manifest.file_count = len(file_nodes)
        manifest.hash_table_indices = list(range(manifest.node_count))
        manifest.owner = self
        self.manifest = manifest

        # ------------------------------------------------------------------
        # Checksum map
        # ------------------------------------------------------------------
        if checksums:
            checksum_map = CacheFileChecksumMap(self)
            checksum_map.header_version = 1
            checksum_map.checksum_size = 4
            checksum_map.format_code = 1
            checksum_map.version = 1
            checksum_map.entries = [(1, i) for i in range(len(checksums))]
            checksum_map.checksums = checksums
            checksum_map.file_id_count = len(checksums)
            checksum_map.checksum_count = len(checksums)
            checksum_map.signature = b"\0" * 128
            self.checksum_map = checksum_map
        else:
            self.checksum_map = None

        # ------------------------------------------------------------------
        # Block/Allocation tables and raw data
        # ------------------------------------------------------------------
        blocks = CacheFileBlockAllocationTable(self)
        alloc = CacheFileAllocationTable(self)
        alloc.entries = []
        alloc.is_long_terminator = 1
        alloc.terminator = 0xFFFFFFFF

        total_blocks = 0
        for file_index, data in file_nodes:
            prev_block = None
            for chunk_start in range(0, len(data), sector_size):
                chunk = data[chunk_start:chunk_start + sector_size]
                block = CacheFileBlockAllocationTableEntry(blocks)
                block.index = total_blocks
                block.entry_flags = CacheFileBlockAllocationTableEntry.FLAG_DATA
                block.file_data_offset = total_blocks * sector_size
                block.file_data_size = len(chunk)
                block._first_sector_index = total_blocks
                block._next_block_index = 0xFFFFFFFF
                block._prev_block_index = (
                    prev_block if prev_block is not None else 0xFFFFFFFF
                )
                block.manifest_index = file_index
                if prev_block is not None:
                    blocks.blocks[prev_block]._next_block_index = block.index
                blocks.blocks.append(block)
                alloc.entries.append(0xFFFFFFFF)
                self.stream.write(chunk.ljust(sector_size, b"\0"))
                if prev_block is None:
                    manifest.manifest_map_entries[file_index] = block.index
                prev_block = block.index
                total_blocks += 1

        blocks.block_count = total_blocks
        blocks.blocks_used = total_blocks
        blocks.last_block_used = total_blocks - 1 if total_blocks else 0
        blocks.dummy1 = blocks.dummy2 = blocks.dummy3 = blocks.dummy4 = 0
        self.blocks = blocks

        alloc.sector_count = total_blocks
        alloc.first_unused_entry = total_blocks
        self.alloc_table = alloc

        data_header = CacheFileSectorHeader(self)
        data_header.format_version = 6
        data_header.application_version = app_version
        data_header.sector_count = total_blocks
        data_header.sector_size = sector_size
        data_header.first_sector_offset = 0
        data_header.sectors_used = total_blocks
        self.data_header = data_header

        header.sector_count = total_blocks

        self.stream.seek(0)
        self._read_directory()
        return self

    def convert_version(
        self,
        target_version: int,
        out_path: str,
        progress: Callable[[int, int], None] | None = None,
    ) -> None:
        """Convert this cache file to a different GCF format version.

        The converter rewrites all table headers and recalculates offsets and
        checksums so that the resulting archive adheres to the requested format.
        Only GCF archives are supported.
        """

        if not self.is_parsed:
            raise ValueError("Cache file needs to be read first.")
        if not self.is_gcf():
            raise ValueError("Only GCF archives can be converted")
        if target_version not in (1, 3, 5, 6):
            raise ValueError("Unsupported GCF version: %d" % target_version)

        # Deep copy structures so serialisation does not mutate the source.
        # Exclude the cache file object (which holds an open stream) from the
        # copy operation to avoid pickling errors on file-like objects.
        memo = {id(self): None}
        try:
            memo[id(self.stream)] = None  # type: ignore[attr-defined]
        except Exception:
            pass

        header = copy.deepcopy(self.header, memo)
        blocks = copy.deepcopy(self.blocks, memo)
        alloc_table = copy.deepcopy(self.alloc_table, memo)
        block_entry_map = copy.deepcopy(self.block_entry_map, memo)
        manifest = copy.deepcopy(self.manifest, memo)
        data_header = copy.deepcopy(self.data_header, memo)
        checksum_map = (
            copy.deepcopy(self.checksum_map, memo) if self.checksum_map else None
        )

        # Temporary owner that mirrors the structure expected by the various
        # serialisation routines.
        owner = SimpleNamespace(
            header=header, block_entry_map=block_entry_map, blocks=blocks
        )
        manifest.owner = owner
        if block_entry_map:
            block_entry_map.owner = owner
        data_header.owner = owner
        if checksum_map:
            checksum_map.owner = owner

        header.format_version = target_version
        data_header.format_version = target_version
        blocks.owner = owner
        alloc_table.owner = owner

        original_map_entries = list(manifest.manifest_map_entries)

        if target_version < 6:
            if block_entry_map is None:
                block_entry_map = CacheFileBlockEntryMap(owner)
                block_entry_map.entries = list(range(blocks.block_count))
                owner.block_entry_map = block_entry_map
            inverse = {blk: idx for idx, blk in enumerate(block_entry_map.entries)}
            manifest.manifest_map_entries = [inverse.get(i, i) for i in original_map_entries]
        else:
            if block_entry_map is not None:
                mapped: list[int] = []
                for i in original_map_entries:
                    if i == 0xFFFFFFFF or i >= len(block_entry_map.entries):
                        mapped.append(0xFFFFFFFF)
                    else:
                        mapped.append(block_entry_map.entries[i])
                manifest.manifest_map_entries = mapped
            block_entry_map = None
            owner.block_entry_map = None

        # Older directory headers differ significantly from newer manifest
        # layouts.  When targeting version 1 we rewrite the manifest header
        # fields to mirror the legacy structure described in ``GCFDirectoryHeader``
        # from HLLib:
        if target_version == 1:
            manifest.header_version = 4  # uiDummy0 constant
            manifest.application_id = header.application_id
            manifest.application_version = header.application_version
            manifest.compression_block_size = CACHE_CHECKSUM_LENGTH
            manifest.hash_table_keys = []
            manifest.hash_table_indices = [0] * manifest.node_count
            manifest.minimum_footprint_entries = []
            manifest.user_config_entries = []
            manifest.depot_info = 0
            manifest.fingerprint = 0

        # Generate a checksum map when targeting newer formats.
        if target_version > 1:
            if checksum_map is None:
                checksum_map = CacheFileChecksumMap(owner)
                checksum_map.header_version = 1
                checksum_map.checksum_size = 4
                checksum_map.format_code = 1
                checksum_map.version = 1
                checksum_map.entries = []
                checksum_map.checksums = []
                checksum_map.signature = b"\0" * 128
                for entry in self.manifest.manifest_entries:
                    if not (
                        entry.directory_flags & CacheFileManifestEntry.FLAG_IS_FILE
                    ):
                        continue
                    crc = 0
                    remaining = entry.item_size
                    block = entry.first_block
                    while block is not None and remaining > 0:
                        for sector in block.sectors:
                            if remaining <= 0:
                                break
                            self.stream.seek(
                                self.data_header.first_sector_offset
                                + sector.index * self.header.sector_size
                            )
                            chunk = self.stream.read(
                                min(remaining, self.header.sector_size)
                            )
                            crc = zlib.crc32(chunk, crc)
                            remaining -= len(chunk)
                            if remaining <= 0:
                                break
                        block = block.next_block
                    checksum_map.entries.append((1, len(checksum_map.checksums)))
                    checksum_map.checksums.append(crc & 0xFFFFFFFF)
                checksum_map.file_id_count = len(checksum_map.entries)
                checksum_map.checksum_count = len(checksum_map.checksums)
            checksum_map.owner = owner
        else:
            checksum_map = None
            owner.checksum_map = None

        # Recalculate offsets and sizes.
        header.sector_count = blocks.block_count
        alloc_table.sector_count = blocks.block_count
        data_header.sector_count = blocks.block_count
        header.sector_size = self.header.sector_size
        data_header.sector_size = self.header.sector_size

        blocks_bytes = blocks.serialize()
        alloc_bytes = alloc_table.serialize()
        block_entry_bytes = (
            block_entry_map.serialize()
            if target_version < 6 and block_entry_map is not None
            else b""
        )
        manifest_bytes = manifest.serialize()
        checksum_bytes = (
            checksum_map.serialize()
            if target_version > 1 and checksum_map is not None
            else b""
        )

        header_size = 44
        data_header.first_sector_offset = (
            header_size
            + len(blocks_bytes)
            + len(alloc_bytes)
            + len(block_entry_bytes)
            + len(manifest_bytes)
            + len(checksum_bytes)
        )
        data_header_bytes = data_header.serialize()
        # The offset stored in the data header points to the first data sector,
        # not the start of the header itself.  Account for the header size and
        # re-serialise so both fields are in agreement.
        data_header.first_sector_offset += len(data_header_bytes)
        data_header_bytes = data_header.serialize()

        total_data = data_header.sectors_used * data_header.sector_size
        header.file_size = (
            data_header.first_sector_offset + len(data_header_bytes) + total_data
        )

        header_bytes = header.serialize()

        with open(out_path, "wb") as out:
            out.write(header_bytes)
            out.write(blocks_bytes)
            out.write(alloc_bytes)
            if block_entry_bytes:
                out.write(block_entry_bytes)
            out.write(manifest_bytes)
            if checksum_bytes:
                out.write(checksum_bytes)
            out.write(data_header_bytes)

            written = 0
            self.stream.seek(self.data_header.first_sector_offset)
            while written < total_data:
                chunk = self.stream.read(min(1024 * 1024, total_data - written))
                if not chunk:
                    break
                out.write(chunk)
                written += len(chunk)
                if progress:
                    progress(written, total_data)


    def defragment(
        self,
        out_path: str,
        progress: Callable[[int, int], None] | None = None,
        cancel_flag: object | None = None,
    ) -> None:
        """Write a defragmented copy of this GCF archive to ``out_path``.

        The implementation rewrites the allocation table so that all sectors
        for each block are stored sequentially without staging the entire file
        in memory.  A new cache file is written to ``out_path``; the in-memory
        representation of this instance is left untouched.  Only GCF archives
        are supported.

        Parameters
        ----------
        out_path:
            Destination path for the defragmented archive.
        progress:
            Optional callback invoked with ``(bytes_done, bytes_total)`` after
            each sector is copied.
        cancel_flag:
            Optional mutable object that evaluates to ``True`` when the
            operation should be cancelled.  Types such as ``threading.Event`` or
            ``[bool]`` (single-item lists) are supported.
        """

        if not self.is_parsed:
            raise ValueError("Cache file needs to be read first.")
        if not self.is_gcf():
            raise ValueError("Only GCF archives can be defragmented")

        fragmented, used = self._get_item_fragmentation(0)
        if fragmented == 0:
            raise ValueError("Archive is already defragmented.")

        sector_size = self.data_header.sector_size
        terminator = self.alloc_table.terminator

        new_alloc: list[int] = []

        files = [
            m
            for m in self.manifest.manifest_entries
            if (m.directory_flags & CacheFileManifestEntry.FLAG_IS_FILE) != 0
        ]

        # First pass: rebuild allocation tables without touching file data.
        for mentry in files:
            block = mentry.first_block
            while block is not None:
                sectors = list(block.sectors)
                block._first_sector_index = len(new_alloc)
                block.file_data_offset = len(new_alloc) * sector_size
                block.file_data_size = len(sectors) * sector_size

                for i, _ in enumerate(sectors):
                    if i == len(sectors) - 1:
                        new_alloc.append(terminator)
                    else:
                        new_alloc.append(len(new_alloc) + 1)
                block = block.next_block

        # Update tables with new allocation info
        self.alloc_table.entries = new_alloc
        self.alloc_table.sector_count = len(new_alloc)
        self.alloc_table.first_unused_entry = len(new_alloc)
        self.blocks.blocks_used = len(self.blocks.blocks)
        self.blocks.last_block_used = len(self.blocks.blocks) - 1
        self.data_header.sector_count = len(new_alloc)
        self.data_header.sectors_used = len(new_alloc)

        total_bytes = len(new_alloc) * sector_size
        bytes_done = 0

        def _cancelled() -> bool:
            if cancel_flag is None:
                return False
            if isinstance(cancel_flag, (list, tuple)):
                return bool(cancel_flag[0])
            if hasattr(cancel_flag, "is_set"):
                return bool(cancel_flag.is_set())
            return bool(cancel_flag)

        with open(out_path, "wb") as out:
            out.write(self.header.serialize())
            out.write(self.blocks.serialize())
            out.write(self.alloc_table.serialize())
            if self.block_entry_map is not None:
                out.write(self.block_entry_map.serialize())
            out.write(self.manifest.header_data)
            out.write(self.manifest.manifest_stream.getvalue())
            if self.checksum_map is not None:
                out.write(self.checksum_map.serialize())

            self.data_header.first_sector_offset = out.tell() + 24
            out.write(self.data_header.serialize())

            for mentry in files:
                if _cancelled():
                    break
                block = mentry.first_block
                while block is not None and not _cancelled():
                    for sector in block.sectors:
                        out.write(sector.get_data())
                        bytes_done += sector_size
                        if progress:
                            progress(bytes_done, total_bytes)
                        if _cancelled():
                            break
                    block = block.next_block

        if progress and bytes_done < total_bytes:
            progress(bytes_done, total_bytes)

        # Re-open the original stream in case subsequent operations are
        # performed on this instance.
        if self.stream is None and self.filename:
            self.stream = open(self.filename, "rb")


    # Private Methods

    def _read_directory(self):

        if self.is_ncf():
            # Make NCF files "readable" by a configurable folder much like Steam's "common" folder

            name = ".".join(self.filename.split(".")[:-1])
            path = self.ncf_folder_pattern % (dict(name=name, file=self.filename))

            package = FilesystemPackage()
            package.parse(path)

        elif self.is_gcf():
            package = self

        manifest_entry = self.manifest.manifest_entries[0]

        # Fill in root.
        self.root = DirectoryFolder(self, package=package)
        self.root.index = 0
        self.root._manifest_entry = manifest_entry
        self.root.flags = manifest_entry.directory_flags
        self._read_directory_table(self.root)

    def _read_directory_table(self, folder):
        i = folder._manifest_entry.child_index

        while i != 0xFFFFFFFF and i != 0:
            manifest_entry = self.manifest.manifest_entries[i]
            is_file = manifest_entry.directory_flags & CacheFileManifestEntry.FLAG_IS_FILE != 0

            # Create our entry.
            klass = DirectoryFile if is_file else DirectoryFolder
            entry = klass(folder, manifest_entry.name, self)

            entry._manifest_entry = manifest_entry
            entry.item_size = manifest_entry.item_size
            entry.index = manifest_entry.index
            entry.flags = manifest_entry.directory_flags

            folder.items[entry.name] = entry

            if is_file:
                # Make sure it's a GCF before we read.
                if self.is_gcf():
                    self._read_file_table(entry)

            else:
                self._read_directory_table(entry)

            i = manifest_entry.next_index

    @raise_ncf_error
    def _read_file_table(self, entry):

        # Flags
        # entry.flags = self.blocks[entry.index].entry_flags
        entry.sectors = []
        entry.num_of_blocks = ceil(
            float(entry.size()) / float(self.data_header.sector_size)
        )

        for block in entry._manifest_entry.blocks:
            if block is None:
                entry.sectors = []
                break
            entry.sectors.extend(block.sectors)
            self.complete_available += block.file_data_size

        fragmented, _used = self._get_item_fragmentation(entry.index)
        entry.is_fragmented = fragmented > 0

        entry.is_user_config = entry.index in self.manifest.user_config_entries
        entry.is_minimum_footprint = entry.index in self.manifest.minimum_footprint_entries

    @raise_ncf_error
    def _merge_file_blocks(self, entry):
        terminator = 0xFFFFFFFF if self.alloc_table.is_long_terminator == 1 else 0xFFFF

        # If we are in one block, return plz.
        if not entry.first_block.next_block is not None:
            return

        # Go through the blocks of each file.
        for block in entry.blocks:

            # Get our first sector.
            sector_index = block.first_sector_index

            # From that, find the last sector in the block.
            while self.alloc_table[sector_index] != terminator:
                sector_index = self.alloc_table[sector_index]

            # Set the link from the last sector in the previous block to the first sector in this block.
            self.alloc_table[sector_index] = block.first_sector_index

    # Internal methods.

    def _join_path(self, *args):
        return STEAM_TERMINATOR.join(args)

    @raise_parse_error
    @raise_ncf_error
    def _size(self, file):
        if hasattr(file, "item_size"):
            return file.item_size
        return self.manifest.manifest_entries[file.index].item_size

    @raise_parse_error
    @raise_ncf_error
    def _open_file(self, file, mode, key=None):
        loader = getattr(file, "_loader", None)
        if isinstance(loader, tuple) and loader[0] == "fs":
            return open(loader[1], mode)
        return GCFFileStream(file, self, mode, key)

    @raise_parse_error
    @raise_ncf_error
    def _extract_folder(self, folder, where, recursive, keep_folder_structure, item_filter=None, key=None):

        if keep_folder_structure:
            try:
                os.makedirs(os.path.join(where, folder.sys_path()))
            except os.error:
                pass

        # Loop over the folder and extract files and folders (if recursive)
        for entry in folder:
            # Don't bother recursing (and creating the folder) if no files are left after the filter.
            if entry.is_folder() and recursive and ((item_filter is None) or (len([x for x in entry.all_files() if item_filter(x)]) > 0)):
                self._extract_folder(entry, where, True, keep_folder_structure, item_filter, key)
            elif entry.is_file():
                if (item_filter is None) or item_filter(entry):
                    self._extract_file(entry, where, keep_folder_structure, key)

    @raise_parse_error
    @raise_ncf_error
    def _extract_file(self, file, where, keep_folder_structure, key=None):
        if keep_folder_structure:
            path = os.path.join(where, file.sys_path())
        else:
            path = os.path.join(where, file.name)

        os.makedirs(os.path.dirname(path), exist_ok=True)

        if (
            file._manifest_entry.directory_flags
            & CacheFileManifestEntry.FLAG_IS_ENCRYPTED
            and key is None
        ):
            raise ValueError("File is encrypted but no decryption key was provided")

        cacheStream = self._open_file(file, "rb", key=key)
        data = cacheStream.readall()
        cacheStream.close()

        with open(path, "wb") as fsHandle:
            fsHandle.write(data)

    # Public Methods
    def is_ncf(self):
        return self.header.is_ncf()

    def is_gcf(self):
        return self.header.is_gcf()

    @raise_parse_error
    @raise_ncf_error
    def complete_percent(self, range=100):
        return float(self.complete_available) / float(self.complete_total) * float(range)

    @raise_parse_error
    @raise_ncf_error
    def extract(self, where, recursive=True, keep_folder_structure=True, filter=None, key=None):
        self._extract_folder(self.root, where, recursive, keep_folder_structure, filter, key)

    @raise_parse_error
    @raise_ncf_error
    def extract_minimum_footprint(self, where, keep_folder_structure=True, key=None):
        self._extract_folder(
            self.root,
            where,
            True,
            keep_folder_structure,
            lambda x: x.is_minimum_footprint and not (os.path.exists(os.path.join(where, x.sys_path())) and x.is_user_config),
            key,
        )

    def open(self, filename, mode, key=None):
        # Use file.open instead of _open_file as we may be parsing an NCF
        return self.root[filename].open(mode, key)

    def __len__(self):
        return len(self.root)

    def __iter__(self):
        return iter(self.root)

    def __getitem__(self, name):
        return self.root[name]

    # Editing support ---------------------------------------------------
    def _add_file_internal(self, path: str, size: int, loader) -> None:
        parts = [p for p in path.split(STEAM_TERMINATOR) if p]
        folder = self.root
        for part in parts[:-1]:
            child = folder.items.get(part)
            if not child:
                child = DirectoryFolder(folder, part, self)
                child.flags = 0
                folder.items[part] = child
            folder = child
        name = parts[-1]
        file_entry = DirectoryFile(folder, name, self)
        file_entry.item_size = size
        file_entry._loader = loader
        file_entry.flags = 0
        folder.items[name] = file_entry

    def add_file(self, src_path: str, dest_dir: str = "") -> None:
        name = os.path.basename(src_path)
        dest_path = self._join_path(dest_dir, name)
        self._add_file_internal(dest_path, os.path.getsize(src_path), ("fs", src_path))

    def add_folder(self, dest_dir: str, name: str) -> None:
        path = self._join_path(dest_dir, name)
        parts = [p for p in path.split(STEAM_TERMINATOR) if p]
        folder = self.root
        for part in parts:
            child = folder.items.get(part)
            if not child:
                child = DirectoryFolder(folder, part, self)
                child.flags = 0
                folder.items[part] = child
            folder = child

    def remove_file(self, path: str) -> None:
        parts = [p for p in path.split(STEAM_TERMINATOR) if p]
        if not parts:
            return
        folder = self.root
        for part in parts[:-1]:
            folder = folder.items.get(part)
            if folder is None:
                return
        folder.items.pop(parts[-1], None)

    def move_file(self, old_path: str, new_path: str) -> None:
        old_parts = [p for p in old_path.split(STEAM_TERMINATOR) if p]
        if not old_parts:
            return
        folder = self.root
        for part in old_parts[:-1]:
            folder = folder.items.get(part)
            if folder is None:
                return
        entry = folder.items.pop(old_parts[-1], None)
        if not entry:
            return
        dest_parts = [p for p in new_path.split(STEAM_TERMINATOR) if p]
        dest_folder = self.root
        for part in dest_parts[:-1]:
            child = dest_folder.items.get(part)
            if not child:
                child = DirectoryFolder(dest_folder, part, self)
                child.flags = 0
                dest_folder.items[part] = child
            dest_folder = child
        name = dest_parts[-1]
        entry.name = name
        if isinstance(entry, DirectoryFolder):
            entry.owner = dest_folder
        else:
            entry.folder = dest_folder
        dest_folder.items[name] = entry

    def save(self, output_path: str) -> None:
        files: dict[str, bytes] = {}
        flags: dict[str, int] = {}

        def collect(folder: DirectoryFolder):
            flags[folder.path().lstrip(STEAM_TERMINATOR).replace(STEAM_TERMINATOR, "/")] = getattr(folder, "flags", 0)
            for entry in folder.items.values():
                if entry.is_folder():
                    collect(entry)
                else:
                    loader = getattr(entry, "_loader", None)
                    if isinstance(loader, tuple) and loader[0] == "fs":
                        with open(loader[1], "rb") as f:
                            data = f.read()
                    else:
                        stream = self._open_file(entry, "rb")
                        data = stream.readall()
                        stream.close()
                    key = entry.path().lstrip(STEAM_TERMINATOR).replace(STEAM_TERMINATOR, "/")
                    files[key] = data
                    flags[key] = getattr(entry, "flags", 0)

        collect(self.root)

        cf = CacheFile.build(
            files,
            app_id=self.header.application_id,
            app_version=self.header.application_version,
            flags=flags,
        )
        cf.convert_version(self.header.format_version, output_path)

    # ------------------------------------------------------------------
    def is_fragmented(self) -> bool:
        """Return ``True`` if the archive contains fragmented data blocks.

        Uses a direct translation of HLLib's ``CGCFFile::GetItemFragmentation``
        to examine the directory tree and count fragmented versus used data
        blocks.  ``True`` is returned if any blocks are fragmented.  Only
        meaningful for GCF archives; NCF files do not store file data.
        """

        if not self.is_parsed or not self.is_gcf() or not self.manifest:
            return False
        fragmented, _used = self._get_item_fragmentation(0)
        return fragmented > 0

    # ------------------------------------------------------------------
    def _validate_file(self, entry) -> Optional[str]:
        """Internal helper implementing HLLib's validation routine.

        Returns an error string if validation fails or ``None`` if the file
        appears to be valid.  Encrypted files and files without a checksum are
        treated as valid because their contents cannot be verified.
        """

        manifest_entry = entry._manifest_entry

        # Determine how much data is available by walking the block chain.
        size = 0
        block = manifest_entry.first_block
        while block is not None:
            size += block.file_data_size
            block = block.next_block
        if size != manifest_entry.item_size:
            return "size mismatch"

        if (
            manifest_entry.directory_flags
            & CacheFileManifestEntry.FLAG_IS_ENCRYPTED
        ):
            return None  # Can't validate encrypted data, assume OK.

        if (
            self.checksum_map is None
            or manifest_entry.checksum_index == 0xFFFFFFFF
        ):
            return None  # No checksum information available.

        try:
            count, first = self.checksum_map.entries[manifest_entry.checksum_index]
        except Exception:
            return "checksum index out of range"

        stream = entry.open("rb")
        try:
            remaining = manifest_entry.item_size
            i = 0
            while remaining > 0 and i < count:
                to_read = min(CACHE_CHECKSUM_LENGTH, remaining)
                chunk = stream.read(to_read)
                if len(chunk) != to_read:
                    return "size mismatch"
                chk = (adler32(chunk, 0) & 0xFFFFFFFF) ^ (
                    zlib.crc32(chunk) & 0xFFFFFFFF
                )
                if chk != self.checksum_map.checksums[first + i]:
                    return "checksum mismatch"
                remaining -= to_read
                i += 1
            if remaining > 0:
                return "size mismatch"
        finally:
            stream.close()

        return None

    def validate(self, progress=None):
        """Validate file data and return a list of error strings."""

        errors = []
        if not self.is_parsed:
            return ["Cache file not parsed"]

        files = self.root.all_files()
        total = len(files)

        for i, entry in enumerate(files):
            error = self._validate_file(entry)
            if error:
                errors.append(f"{entry.path()}: {error}")
            if progress:
                try:
                    progress(i + 1, total)
                except Exception:
                    pass

        return errors

    def count_complete_files(self) -> tuple[int, int]:
        """Return a tuple of (complete, total) file counts."""
        if not self.is_parsed or not self.manifest:
            return (0, 0)

        files = self.root.all_files()
        complete = 0
        for entry in files:
            manifest_entry = getattr(entry, "_manifest_entry", None)
            if not manifest_entry:
                continue
            size = 0
            block = manifest_entry.first_block
            while block is not None:
                size += block.file_data_size
                block = block.next_block
            if size >= manifest_entry.item_size:
                complete += 1
        return complete, len(files)

    def _get_item_fragmentation(self, item_index: int) -> tuple[int, int]:
        """Return ``(fragmented, used)`` block counts for the given item.

        This is a direct translation of ``CGCFFile::GetItemFragmentation``.  If
        ``item_index`` refers to a folder the counts for all child items are
        accumulated recursively.
        """

        entry = self.manifest.manifest_entries[item_index]
        if (entry.directory_flags & CacheFileManifestEntry.FLAG_IS_FILE) == 0:
            fragmented = 0
            used = 0
            child = entry.child_index
            while child not in (0, 0xFFFFFFFF):
                f, u = self._get_item_fragmentation(child)
                fragmented += f
                used += u
                child = self.manifest.manifest_entries[child].next_index
            return fragmented, used

        terminator = self.alloc_table.terminator
        last_sector = self.data_header.sector_count
        fragmented = 0
        used = 0

        block = entry.first_block
        while block is not None:
            block_size = 0
            sector_index = block._first_sector_index
            while sector_index != terminator and block_size < block.file_data_size:
                if last_sector != self.data_header.sector_count and last_sector + 1 != sector_index:
                    fragmented += 1
                used += 1
                last_sector = sector_index
                sector_index = self.alloc_table[sector_index]
                block_size += self.data_header.sector_size
            block = block.next_block

        return fragmented, used

class CacheFileHeader:

    def __init__(self, owner):
        self.owner = owner
    def parse(self, data):
        (self.header_version,
         self.cache_type,
         self.format_version,
         self.application_id,
         self.application_version,
         self.is_mounted,
         self.dummy1,
         self.file_size,
         self.sector_size,
         self.sector_count,
         self.checksum) = struct.unpack("<11L", data)

    def serialize(self):
        data = struct.pack("<10L", self.header_version, self.cache_type, self.format_version, self.application_id,
                           self.application_version, self.is_mounted, self.dummy1, self.file_size, self.sector_size, self.sector_count)
        self.checksum = sum(data)
        return data + struct.pack("<L", self.checksum)

    def calculate_checksum(self):
        # Calculate Checksum..
        return struct.unpack("<L", self.serialize()[-4:])[0]

    def validate(self):
        # Check the usual stuff.
        if self.header_version != 1:
            raise ValueError("Invalid Cache File Header [HeaderVersion is not 1]")
        if not (self.is_ncf() or self.is_gcf()):
            raise ValueError("Invalid Cache File Header [Not GCF or NCF]")
        if self.is_ncf() and self.format_version != 1:
            raise ValueError("Invalid Cache File Header [Is NCF and version is not 1]")
        elif self.is_gcf() and self.format_version not in (1, 3, 5, 6):
            raise ValueError("Invalid Cache File Header [Is GCF and version is not 1, 3, 5, or 6]")
        # UPDATE: This fails on some files, namely the half-life files.
        #if self.is_mounted != 0:
        #   raise ValueError, "Invalid Cache File Header [Updating is not 0... WTF?]"
        if self.is_ncf() and self.file_size != 0:
            raise ValueError("Invalid Cache File Header [Is NCF and FileSize is not 0]")
        if self.is_ncf() and self.sector_size != 0:
            raise ValueError("Invalid Cache File Header [Is NCF and BlockSize is not 0]")
        if self.is_ncf() and self.sector_count != 0:
            raise ValueError("Invalid Cache File Header [Is NCF and BlockCount is not 0]")
        #if self.checksum != self.calculate_checksum():
        #    raise ValueError, "Invalid Cache File Header [Checksums do not match]"

    def is_ncf(self):
        return self.cache_type == 2
    def is_gcf(self):
        return self.cache_type == 1
    def get_blocks_length(self):
        return self.sector_size * self.sector_count + 32 # Block Size * Block Count + Block Header

class CacheFileBlockAllocationTable:

    def __init__(self, owner):
        self.owner = owner
        self.blocks = []

    def parse(self, stream):

        # Blocks Header
        (self.block_count,
         self.blocks_used,
         self.last_block_used,
         self.dummy1,
         self.dummy2,
         self.dummy3,
         self.dummy4) = struct.unpack("<7L", stream.read(28))
        self.checksum = sum(stream.read(4))

        # Block Entries
        for i in range(self.block_count):
            block = CacheFileBlockAllocationTableEntry(self)
            block.index = i
            block.parse(stream)
            self.blocks.append(block)

    def serialize(self):
        data = struct.pack("<7L", self.block_count, self.blocks_used, self.last_block_used, self.dummy1, self.dummy2, self.dummy3, self.dummy4)
        self.checksum = sum(data)
        return data + struct.pack("<L", self.checksum) + b"".join(x.serialize() for x in self.blocks)

    def calculate_checksum(self):
        return sum(self.serialize()[:24])

    def validate(self):
        if self.owner.header.sector_count != self.block_count:
            raise ValueError("Invalid Cache Block [Sector/BlockCounts do not match]")
        #print self.checksum, self.calculate_checksum()
        #if self.checksum != self.calculate_checksum():
        #    raise ValueError, "Invalid Cache Block [Checksums do not match]"

class CacheFileBlockAllocationTableEntry:

    FLAG_DATA    = 0x200F8000
    FLAG_DATA_2  = 0x200FC000
    FLAG_NO_DATA = 0x200F0000

    def __init__(self, owner):
        self.owner = owner

    def parse(self, stream):
        # Block Entry
        (
            self.entry_flags,
            self.file_data_offset,
            self.file_data_size,
            self._first_sector_index,
            self._next_block_index,
            self._prev_block_index,
            self.manifest_index,
        ) = struct.unpack("<7L", stream.read(28))
        # Maintain backwards compatibility with callers expecting ``flags``.
        self.flags = self.entry_flags

    def _get_sector_iterator(self):
        sector = self.first_sector
        while sector is not None:
            yield sector
            sector = sector.next_sector

    def _get_next_block(self):
        try:
            return self.owner.blocks[self._next_block_index]
        except IndexError:
            return None

    def _set_next_block(self, value):
        if value is None:
            self._next_block_index = 0
        else:
            self._next_block_index = value.index
            value._prev_block_index = self.index

    def _get_prev_block(self):
        try:
            return self.owner.blocks[self._prev_block_index]
        except IndexError:
            return None

    def _set_prev_block(self, value):
        if value is None:
            self._prev_block_index = 0
        else:
            self._prev_block_index = value.index
            value._next_block_index = self.index

    def _get_first_sector(self):
        """Return the first sector for this block or ``None`` if unused."""
        alloc_table = self.owner.owner.alloc_table
        # Block entries that do not reference any data use a sentinel index
        # equal to the allocation table's terminator value.  Creating a
        # ``CacheFileSector`` for these entries would attempt to index past the
        # end of the allocation table and raise ``IndexError``.
        if self._first_sector_index >= alloc_table.terminator:
            return None
        return CacheFileSector(self, self._first_sector_index)

    def _set_first_sector(self, value):
        self._first_sector_index = value.inde

    def _get_is_fragmented(self):
        alloc_table = self.owner.owner.alloc_table
        if self._first_sector_index >= alloc_table.terminator:
            return False
        return (alloc_table[self._first_sector_index] - self._first_sector_index) != -1

    next_block = property(_get_next_block, _set_next_block)
    prev_block = property(_get_prev_block, _set_prev_block)
    first_sector = property(_get_first_sector, _set_first_sector)
    sectors = property(_get_sector_iterator)
    is_fragmented = property(_get_is_fragmented)

    def serialize(self):
        return struct.pack(
            "<7L",
            self.entry_flags,
            self.file_data_offset,
            self.file_data_size,
            self._first_sector_index,
            self._next_block_index,
            self._prev_block_index,
            self.manifest_index,
        )

class CacheFileAllocationTable:

    def __init__(self, owner):
        self.owner = owner
        self.entries = []

    def __getitem__(self, i):
        return self.entries[i]

    def __setitem__(self, i, v):
        self.entries[i] = v

    def __len__(self):
        return len(self.entries)

    def __iter__(self):
        return iter(self.entries)

    def parse(self, stream):

        # Block Header
        (
            self.sector_count,
            self.first_unused_entry,
            self.is_long_terminator,
        ) = struct.unpack("<3L", stream.read(12))
        # ``uiChecksum`` in ``GCFFragmentationMapHeader`` is a simple 32-bit
        # sum of the three header fields using unsigned overflow semantics.
        # Older implementations incorrectly summed the raw bytes which caused
        # validation failures on legitimate v1 GCF files.
        (self.checksum,) = struct.unpack("<L", stream.read(4))

        self.terminator = 0xFFFFFFFF if self.is_long_terminator else 0xFFFF
        self.entries = unpack_dword_list(stream, self.sector_count)

    def serialize(self):
        data = struct.pack(
            "<3L",
            self.sector_count,
            self.first_unused_entry,
            self.is_long_terminator,
        )
        # Cache the checksum so subsequent calls to ``serialize`` or
        # ``calculate_checksum`` are in agreement with the on-disk format.
        self.checksum = self.calculate_checksum()
        return data + struct.pack("<L", self.checksum) + pack_dword_list(self.entries)

    def calculate_checksum(self):
        return (
            self.sector_count
            + self.first_unused_entry
            + self.is_long_terminator
        ) & 0xFFFFFFFF

    def validate(self):
        if self.owner.header.sector_count != self.sector_count:
            raise ValueError(
                "Invalid Cache Allocation Table [SectorCounts do not match]"
            )
        # Very old GCF files often contain an incorrect checksum here.  The
        # reference C++ implementation does not enforce this for legacy
        # archives so we only validate for newer formats where the field is
        # known to be reliable.
        if self.owner.header.format_version > 1:
            if self.checksum != self.calculate_checksum():
                raise ValueError(
                    "Invalid Cache Allocation Table [Checksums do not match]"
                )

class CacheFileBlockEntryMap:

    def __init__(self, owner):
        self.owner = owner
        # ``entries`` stores block entry indices in linked-list order so that
        # manifest map entries can be resolved to real block entries.
        self.entries: list[int] = []
        self.first_block_entry_index = 0
        self.last_block_entry_index = 0
        self.dummy0 = 0

    def parse(self, stream):
        # Full header: block count, first & last entry indices, dummy field and
        # checksum.  Older implementations only read the first DWORD which
        # resulted in misaligned reads for v1 archives.
        (
            self.block_count,
            self.first_block_entry_index,
            self.last_block_entry_index,
            self.dummy0,
            self.checksum,
        ) = struct.unpack("<5L", stream.read(20))

        raw_entries = [struct.unpack("<2L", stream.read(8)) for _ in range(self.block_count)]

        # Reconstruct a linear mapping from list position to block entry index
        # by traversing the linked list defined by the raw entries.
        ordered: list[int] = []
        index = self.first_block_entry_index
        visited = set()
        for _ in range(self.block_count):
            if index >= self.block_count or index in visited:
                break
            ordered.append(index)
            visited.add(index)
            index = raw_entries[index][1]

        # Fallback in case of malformed data where not all entries are linked.
        if len(ordered) < self.block_count:
            ordered.extend(i for i in range(self.block_count) if i not in visited)

        self.entries = ordered

    def serialize(self):
        self.block_count = len(self.entries)
        self.first_block_entry_index = self.entries[0] if self.entries else 0
        self.last_block_entry_index = self.entries[-1] if self.entries else 0
        self.dummy0 = 0

        # Build raw linked-list representation from the ordered list.
        raw_entries = [(self.block_count, self.block_count)] * self.block_count
        for pos, entry_index in enumerate(self.entries):
            prev_idx = self.entries[pos - 1] if pos > 0 else self.block_count
            next_idx = self.entries[pos + 1] if pos < self.block_count - 1 else self.block_count
            raw_entries[entry_index] = (prev_idx, next_idx)

        header = struct.pack(
            "<4L",
            self.block_count,
            self.first_block_entry_index,
            self.last_block_entry_index,
            self.dummy0,
        )
        self.checksum = sum(header)
        data = [header, struct.pack("<L", self.checksum)]
        data.extend(struct.pack("<2L", *e) for e in raw_entries)
        return b"".join(data)


class CacheFileManifest:

    FLAG_BUILD_MODE   = 0x00000001
    FLAG_IS_PURGE_ALL = 0x00000002
    FLAG_IS_LONG_ROLL = 0x00000004
    FLAG_DEPOT_KEY    = 0xFFFFFF00

    def __init__(self, owner):
        self.owner = owner
        self.manifest_entries = []
        self.hash_table_keys = []
        self.hash_table_indices = []

        # Contains ManifestIndex
        self.user_config_entries = []

        # Contains ManifestIndex
        self.minimum_footprint_entries = []

        # Contains FirstBlockIndex
        self.manifest_map_entries = []

    def parse(self, stream):
        # Header
        self.header_data = stream.read(56)
        (self.header_version,
         self.application_id,
         self.application_version,
         self.node_count,
         self.file_count,
         self.compression_block_size,
         self.binary_size,
         self.name_size,
         self.hash_table_key_count,
         self.num_of_minimum_footprint_files,
         self.num_of_user_config_files,
         self.depot_info,
         self.fingerprint,
         self.checksum) = struct.unpack("<14L", self.header_data)

        # 56 = size of header
        self.manifest_stream = BytesIO(stream.read(self.binary_size - 56))

        # Manifest Entries
        for i in range(self.node_count):
            entry = CacheFileManifestEntry(self)
            entry.index = i
            # 28 = size of ManifestEntry
            data = self.manifest_stream.read(28)
            entry.parse(data)
            self.manifest_entries.append(entry)
            if (entry.directory_flags & CacheFileManifestEntry.FLAG_IS_FILE) != 0:
                self.owner.complete_total += entry.item_size

        # Name Table
        self.filename_table = self.manifest_stream.read(self.name_size)

        # Info1 / HashTableKeys
        self.hash_table_keys = unpack_dword_list(self.manifest_stream, self.hash_table_key_count)

        # Info2 / HashTableIndices
        self.hash_table_indices = unpack_dword_list(self.manifest_stream, self.node_count)

        # Minimum Footprint Entries
        self.minimum_footprint_entries = unpack_dword_list(self.manifest_stream, self.num_of_minimum_footprint_files)

        # User Config Entries
        self.user_config_entries = unpack_dword_list(
            self.manifest_stream, self.num_of_user_config_files
        )

        # Older GCF v1 directories omit the manifest-map header entirely and
        # store the first-block indices directly after the manifest stream.
        if self.owner.header.format_version <= 1:
            self.map_header_version = 1
            self.map_dummy1 = 0
        else:
            (self.map_header_version, self.map_dummy1) = struct.unpack(
                "<2L", stream.read(8)
            )

        # Manifest Map Entries (FirstBlockIndex)
        self.manifest_map_entries = unpack_dword_list(stream, self.node_count)

    def serialize(self):
        # 56 = size of header
        # 32 = size of ManifestEntry + size of DWORD for HashTableIndices
        self.hash_table_key_count = len(self.hash_table_keys)
        self.num_of_user_config_files = len(self.user_config_entries)
        self.num_of_minimum_footprint_files = len(self.minimum_footprint_entries)
        self.name_size = len(self.filename_table)
        self.binary_size = 56 + 32 * self.node_count + self.name_size + 4 * (
            self.hash_table_key_count
            + self.num_of_user_config_files
            + self.num_of_minimum_footprint_files
        )

        manifest_data_parts = []
        for i in self.manifest_entries:
            manifest_data_parts.append(i.serialize())

        manifest_data_parts.append(self.filename_table)
        manifest_data_parts.append(pack_dword_list(self.hash_table_keys))
        manifest_data_parts.append(pack_dword_list(self.hash_table_indices))
        manifest_data_parts.append(pack_dword_list(self.minimum_footprint_entries))
        manifest_data_parts.append(pack_dword_list(self.user_config_entries))
        if self.owner.header.format_version > 1:
            manifest_data_parts.append(
                struct.pack("<2L", self.map_header_version, self.map_dummy1)
            )
        manifest_data_parts.append(pack_dword_list(self.manifest_map_entries))
        manifest_data = b"".join(manifest_data_parts)

        header_without_checksum = struct.pack(
            "<13L",
            self.header_version,
            self.application_id,
            self.application_version,
            self.node_count,
            self.file_count,
            self.compression_block_size,
            self.binary_size,
            self.name_size,
            self.hash_table_key_count,
            self.num_of_minimum_footprint_files,
            self.num_of_user_config_files,
            self.depot_info,
            self.fingerprint,
        )
        self.header_data = header_without_checksum

        self.checksum = adler32(header_without_checksum + b"\0\0\0\0" + manifest_data, 0) & 0xFFFFFFFF
        return header_without_checksum + struct.pack("<L", self.checksum) + manifest_data

    def validate(self):
        if self.owner.header.application_id != self.application_id:
            raise ValueError("Invalid Cache File Manifest [Application ID mismatch]")
        if self.owner.header.application_version != self.application_version:
            raise ValueError("Invalid Cache File Manifest [Application version mismatch]")
        #if self.checksum != self.calculate_checksum():
        #    raise ValueError, "Invalid Cache File Manifest [Checksum mismatch]"
        if self.owner.header.format_version > 1:
            if self.map_header_version != 1:
                raise ValueError(
                    "Invalid Cache File Manifest [ManifestHeaderMap's HeaderVersion is not 1]"
                )
            if self.map_dummy1 != 0:
                raise ValueError(
                    "Invalid Cache File Manifest [ManifestHeaderMap's Dummy1 is not 0]"
                )

    def calculate_checksum(self):
        # Blank out checksum and fingerprint + hack to get unsigned value.
        data = self.serialize()
        return adler32(data[:48] + b"\0\0\0\0\0\0\0\0" + data[56:], 0) & 0xffffffff

class CacheFileManifestEntry:

    FLAG_IS_FILE        = 0x00004000
    FLAG_IS_EXECUTABLE  = 0x00000800
    FLAG_IS_HIDDEN      = 0x00000400
    FLAG_IS_READ_ONLY   = 0x00000200
    FLAG_IS_ENCRYPTED   = 0x00000100
    FLAG_IS_PURGE_FILE  = 0x00000080
    FLAG_BACKUP_PLZ     = 0x00000040
    FLAG_IS_NO_CACHE    = 0x00000020
    FLAG_IS_LOCKED      = 0x00000008
    FLAG_IS_LAUNCH      = 0x00000002
    FLAG_IS_USER_CONFIG = 0x00000001

    def __init__(self, owner):
        self.owner = owner

    def _get_name(self):
        raw = self.owner.filename_table[self.name_offset:].split(b"\0", 1)[0]
        return raw.decode('utf-8', errors='replace')

    def _set_name(self, value):
        value_bytes = value.encode('utf-8')
        name_end = self.owner.filename_table[self.name_offset:].find(b"\0")
        table = bytearray(self.owner.filename_table)
        table[self.name_offset:self.name_offset + name_end] = value_bytes
        self.owner.filename_table = bytes(table)

    def _get_block_iterator(self):
        block = self.first_block
        while block is not None:
            yield block
            block = block.next_block

    def _get_first_block(self):
        index = self.owner.manifest_map_entries[self.index]
        # Older GCF versions store a block-entry-map indirection
        if self.owner.owner.header.format_version < 6 and self.owner.owner.block_entry_map:
            if index >= len(self.owner.owner.block_entry_map.entries):
                return None
            index = self.owner.owner.block_entry_map.entries[index]
        if index >= len(self.owner.owner.blocks.blocks):
            return None
        return self.owner.owner.blocks.blocks[index]

    def _set_first_block(self, value):
        if self.owner.owner.header.format_version < 6 and self.owner.owner.block_entry_map:
            try:
                mapped = self.owner.owner.block_entry_map.entries.index(value)
            except ValueError:
                mapped = value
            self.owner.manifest_map_entries[self.index] = mapped
        else:
            self.owner.manifest_map_entries[self.index] = value

    def parse(self, data):
        (self.name_offset,
         self.item_size,
         self.checksum_index,
         self.directory_flags,
         self.parent_index,
         self.next_index,
         self.child_index) = struct.unpack("<7L", data)

    blocks = property(_get_block_iterator)
    first_block = property(_get_first_block, _set_first_block)
    name = property(_get_name, _set_name)

    def serialize(self):
        return struct.pack("<7L", self.name_offset, self.item_size, self.checksum_index, self.directory_flags, self.parent_index, self.next_index, self.child_index)

class CacheFileChecksumMap:

    FLAG_IS_SIGNED      = 0x00000001
    FLAG_UNKNOWN        = 0xFFFFFFFE

    def __init__(self, owner):
        self.owner = owner

        # Contains (ChecksumCount, FirstChecksumIndex)
        self.entries = []

        # Contains Checksum
        self.checksums = []

    def parse(self, stream):

        (self.header_version,
         self.checksum_size,
         self.format_code,
         self.version,
         self.file_id_count,
         self.checksum_count) = struct.unpack("<6L", stream.read(24))

        for i in range(self.file_id_count):
            self.entries.append(struct.unpack("<2L", stream.read(8)))

        self.checksums = unpack_dword_list(stream, self.checksum_count)

        self.signature = stream.read(128)

    def serialize(self):
        data = [struct.pack("<6L", self.header_version, self.checksum_size, self.format_code, self.version, self.file_id_count, self.checksum_count)]
        data += [struct.pack("<2L", *i) for i in self.entries]
        data.append(pack_dword_list(self.checksums))
        data.append(self.signature)
        return b"".join(data)

    def validate(self):
        pass
        # NOTE: This check is incorrect on the test file (half-life 2 game dialog.gcf) I have.
        # if self.owner.directory.file_count != self.item_count:
        #     raise ValueError, "Invalid Cache File Checksum Map [ItemCount and FileCount don't match]"

class CacheFileSectorHeader:

    def __init__(self, owner):
        self.owner = owner
        self.format_version = owner.header.format_version

    def parse(self, data, format_version):
        self.format_version = format_version
        if format_version <= 3:
            (
                self.sector_count,
                self.sector_size,
                self.first_sector_offset,
                self.sectors_used,
                self.checksum,
            ) = struct.unpack("<5L", data)
            # Older GCF versions omit the application version field.
            self.application_version = self.owner.header.application_version
        else:
            (
                self.application_version,
                self.sector_count,
                self.sector_size,
                self.first_sector_offset,
                self.sectors_used,
                self.checksum,
            ) = struct.unpack("<6L", data)

    def serialize(self):
        self.checksum = self.calculate_checksum()
        if self.format_version <= 3:
            return struct.pack(
                "<5L",
                self.sector_count,
                self.sector_size,
                self.first_sector_offset,
                self.sectors_used,
                self.checksum,
            )
        return struct.pack(
            "<6L",
            self.application_version,
            self.sector_count,
            self.sector_size,
            self.first_sector_offset,
            self.sectors_used,
            self.checksum,
        )

    def validate(self):
        if (
            self.format_version > 3
            and self.application_version != self.owner.header.application_version
        ):
            raise ValueError(
                "Invalid Cache File Sector Header [ApplicationVersion mismatch]"
            )
        # Some early GCF revisions (notably version 1) report a truncated
        # ``sector_count`` in the data header that does not match the value in
        # the file header.  HLLib tolerates this discrepancy, so we only enforce
        # equality for newer formats where both fields are known to agree.
        if (
            self.format_version > 1
            and self.sector_count != self.owner.header.sector_count
        ):
            raise ValueError(
                "Invalid Cache File Sector Header [SectorCount mismatch]"
            )
        # Legacy GCFs may report a different sector size in the data header
        # than in the file header.  HLLib accepts this mismatch, so only enforce
        # equality for newer format revisions where both fields are known to
        # agree.
        if (
            self.format_version > 1
            and self.sector_size != self.owner.header.sector_size
        ):
            raise ValueError(
                "Invalid Cache File Sector Header [SectorSize mismatch]"
            )
        # Some early (v1) GCF files are known to store an invalid checksum in
        # the data header.  HLLib ignores this discrepancy, so we only enforce
        # checksum validation for newer format revisions.
        if self.format_version > 1 and self.checksum != self.calculate_checksum():
            raise ValueError(
                "Invalid Cache File Sector Header [Checksum mismatch]"
            )

    def calculate_checksum(self):
        # The checksum stored in the data header is a 32-bit unsigned sum of
        # the following fields.  Clamp intermediate results to 32 bits to match
        # the behavior of the original C++ implementation.
        checksum = 0
        for value in (
            self.sector_count,
            self.sector_size,
            self.first_sector_offset,
            self.sectors_used,
        ):
            checksum = (checksum + value) & 0xFFFFFFFF
        return checksum

class CacheFileSector:

    def __init__(self, owner, index):
        self.owner = owner
        self.cache = owner.owner.owner
        self.index = index
        self._next_index = self.cache.alloc_table[index]

    def _get_next_sector(self):
        if self._next_index == self.cache.alloc_table.terminator:
            return None
        return CacheFileSector(self.owner, self._next_index)

    def _set_next_sector(self, value):
        self._next_index = value.index

    def get_data(self):
        size = self.cache.data_header.sector_size
        self.cache.stream.seek(self.cache.data_header.first_sector_offset + size*self.index, os.SEEK_SET)
        return self.cache.stream.read(size)

    next_sector = property(_get_next_sector, _set_next_sector)

class GCFFileStream:

    def __init__(self, entry, owner, mode, key=None):
        self.entry = entry
        self.owner = owner
        self.mode = mode
        self.key = key

        sector_size = self.owner.data_header.sector_size

        sectors = getattr(self.entry, "sectors", None) or []
        if not sectors:
            sectors = []
            for block in self.entry._manifest_entry.blocks:
                if block is None:
                    continue
                sectors.extend(block.sectors)
            self.entry.sectors = sectors

        raw = b"".join(sect.get_data() for sect in sectors)
        if key:
            raw = decrypt_gcf_data(raw, key)

        self.sectors = [raw[i : i + sector_size] for i in range(0, len(raw), sector_size)]
        self.position = 0

    # Iterator protocol.
    def __iter__(self):
        return self

    def __next__(self):
        return self.readline()

    # File protocol.
    def flush(self):
        # Nothing right now...
        pass

    def close(self):
        # Nothing right now...
        pass

    def tell(self):
        return self.position

    def seek(self, offset, origin=None):

        def err():
            raise IOError("Attempting to seek past end of file")

        if origin == os.SEEK_SET or origin is None:
            if offset > self.entry.item_size:
                err()
            self.position = offset

        elif origin == os.SEEK_CUR:
            if offset + self.position > self.entry.item_size:
                err()
            self.position += offset

        elif origin == os.SEEK_END:
            if offset > self.entry.item_size or offset < 0:
                err()
            self.position = self.entry.item_size - offset

    def readall(self):
        return self.read(0)

    def readline(self, size=-1):

        # Our count for the size parameter.
        count = 0
        # Bytes are immutable... use a list
        chars = []

        lastchar = b""

        # Loop over our data one byte at a time looking for line breaks
        while True:
            lastchar = self.read(1)
            # If we get a CR
            if lastchar == b"\r":
                # Strip out a LF if it comes next
                if self.read(1) != b"\n":
                    self.position -= 1
                break
            elif lastchar == b"\n":
                break
            elif count > size and size > 0:
                # FIXME: What does the file module do when we have a size
                # hint? Does it include newline in the count? What about
                # CRLF? Does count as one or two chars?
                break

            # Characters
            chars.append(lastchar)

        line = b"".join(chars)
        if self.is_text_mode():
            return line.decode('utf-8', errors='replace')
        return line

    def readlines(self, sizehint=-1):

        # Our count for the size parameter.
        count = 0
        lines = []

        while True:
            data = self.readline()
            lines.append(data)
            count += len(data)
            # If we have surpassed the sizehint, break
            if count > sizehint and sizehint > 0:
                break

        return lines

    def read(self, size=0):

        if not self.is_read_mode():
            raise AttributeError("Cannot read from file with current mode")

        sector_size = self.owner.data_header.sector_size
        sector_index, offset = divmod(self.position, sector_size)

        if not self.sectors:
            return b""

        # Raise an error if we read past end of file.
        if self.position + size > self.entry.item_size:
            raise IOError("Attempting to read past end of file")

        # One file isn't always in just one block.
        # We have to read multiple blocks sometimes in order to get a file.
        read_pos = 0

        # Bytes are immutable... use a list.
        data = []

        if size < 1:
            size = self.entry.item_size
            # Get all the data by looping over the sectors.
            for sector in self.sectors[sector_index:]:
                take = min(sector_size - offset, size)
                data.append(sector[offset:offset + take])
                size -= take
                if size <= 0:
                    break
                offset = 0
            self.position = self.entry.item_size
        else:
            while read_pos < size:
                take = min(size - read_pos, sector_size - offset)
                data.append(self.sectors[sector_index][offset:offset + take])
                sector_index += 1
                offset = 0
                read_pos += take
            self.position += read_pos

        # TYPE CHANGE!
        # Data - from list to bytes.
        data = b"".join(data)

        if self.is_text_mode():
            return data.decode('utf-8', errors='replace').replace("\r", "")

        return data

    def write(self, data):
        pass

    def is_binary_mode(self):
        return "b" in self.mode

    def is_text_mode(self):
        return "b" not in self.mode

    def is_read_mode(self):
        return "r" in self.mode

    def is_write_mode(self):
        return "w" in self.mode or "r+" in self.mode

    def is_append_mode(self):
        return "a" in self.mode<|MERGE_RESOLUTION|>--- conflicted
+++ resolved
@@ -240,9 +240,6 @@
                 self.stream = None
 
     @classmethod
-<<<<<<< HEAD
-    def build(cls, files: dict[str, bytes], app_id: int = 0, app_version: int = 0) -> "CacheFile":
-=======
     def build(
         cls,
         files: dict[str, bytes],
@@ -250,7 +247,6 @@
         app_version: int = 0,
         flags: dict[str, int] | None = None,
     ) -> "CacheFile":
->>>>>>> abed2137
         """Construct a new :class:`CacheFile` from a mapping of paths to data.
 
         The returned cache file lives in memory using the latest GCF format
@@ -302,10 +298,7 @@
         filename_table = bytearray(b"\0")
 
         # Build simple directory tree from mapping.
-<<<<<<< HEAD
-=======
         flags = flags or {}
->>>>>>> abed2137
         root: dict[str, object] = {}
         for path, data in files.items():
             parts = [p for p in path.replace("\\", "/").split("/") if p]
@@ -317,11 +310,7 @@
         file_nodes: list[tuple[int, bytes]] = []
         checksums: list[int] = []
 
-<<<<<<< HEAD
-        def add_entry(obj: object, name: str, parent: int) -> int:
-=======
         def add_entry(obj: object, name: str, parent: int, path: str) -> int:
->>>>>>> abed2137
             index = len(manifest.manifest_entries)
             entry = CacheFileManifestEntry(manifest)
             entry.index = index
@@ -334,21 +323,13 @@
                 # Directory
                 entry.item_size = 0
                 entry.checksum_index = 0
-<<<<<<< HEAD
-                entry.directory_flags = 0
-=======
                 entry.directory_flags = flags.get(path, 0)
->>>>>>> abed2137
                 manifest.manifest_entries.append(entry)
                 manifest.manifest_map_entries.append(0xFFFFFFFF)
                 children: list[int] = []
                 for child_name in sorted(obj):
-<<<<<<< HEAD
-                    children.append(add_entry(obj[child_name], child_name, index))
-=======
                     child_path = path + "/" + child_name if path else child_name
                     children.append(add_entry(obj[child_name], child_name, index, child_path))
->>>>>>> abed2137
                 if children:
                     entry.child_index = children[0]
                     for a, b in zip(children, children[1:]):
@@ -358,22 +339,14 @@
                 data = obj  # type: ignore[assignment]
                 entry.item_size = len(data)
                 entry.checksum_index = len(checksums)
-<<<<<<< HEAD
-                entry.directory_flags = CacheFileManifestEntry.FLAG_IS_FILE
-=======
                 entry.directory_flags = flags.get(path, 0) | CacheFileManifestEntry.FLAG_IS_FILE
->>>>>>> abed2137
                 manifest.manifest_entries.append(entry)
                 manifest.manifest_map_entries.append(0)
                 file_nodes.append((index, data))
                 checksums.append(zlib.crc32(data) & 0xFFFFFFFF)
             return index
 
-<<<<<<< HEAD
-        add_entry(root, "", 0xFFFFFFFF)
-=======
         add_entry(root, "", 0xFFFFFFFF, "")
->>>>>>> abed2137
 
         manifest.filename_table = bytes(filename_table)
         manifest.node_count = len(manifest.manifest_entries)
